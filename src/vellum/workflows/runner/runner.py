--- conflicted
+++ resolved
@@ -198,6 +198,7 @@
                                     node_definition=node.__class__,
                                     output=BaseOutput(name=output.name),
                                 ),
+                                parent=parent_context
                             ),
                             invoked_ports=invoked_ports,
                         )
@@ -209,34 +210,7 @@
                         initiate_node_streaming_output(output)
                     elif output.is_streaming:
                         if output.name not in streaming_output_queues:
-<<<<<<< HEAD
                             initiate_node_streaming_output(output)
-=======
-                            streaming_output_queues[output.name] = Queue()
-                            output_descriptor = OutputReference(
-                                name=output.name,
-                                types=(type(output.delta),),
-                                instance=None,
-                                outputs_class=node.Outputs,
-                            )
-                            node.state.meta.node_outputs[output_descriptor] = streaming_output_queues[output.name]
-                            self._work_item_event_queue.put(
-                                WorkItemEvent(
-                                    node=node,
-                                    event=NodeExecutionStreamingEvent(
-                                        trace_id=node.state.meta.trace_id,
-                                        span_id=span_id,
-                                        body=NodeExecutionStreamingBody(
-                                            node_definition=node.__class__,
-                                            output=BaseOutput(name=output.name),
-                                        ),
-                                        parent=parent_context,
-
-                                    ),
-                                    invoked_ports=invoked_ports,
-                                )
-                            )
->>>>>>> f73f4de6
 
                         streaming_output_queues[output.name].put(output.delta)
                         self._work_item_event_queue.put(
