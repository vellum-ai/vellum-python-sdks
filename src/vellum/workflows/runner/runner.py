from collections import defaultdict
from copy import deepcopy
import logging
from queue import Empty, Queue
from threading import Event as ThreadingEvent, Thread
from uuid import UUID, uuid4
from typing import TYPE_CHECKING, Any, Dict, Generic, Iterable, Iterator, Optional, Sequence, Set, Type, Union

from vellum.workflows.constants import UNDEF
from vellum.workflows.descriptors.base import BaseDescriptor
from vellum.workflows.edges.edge import Edge
from vellum.workflows.errors import VellumError, VellumErrorCode
from vellum.workflows.events import (
    NodeExecutionFulfilledEvent,
    NodeExecutionInitiatedEvent,
    NodeExecutionRejectedEvent,
    NodeExecutionStreamingEvent,
    WorkflowEvent,
    WorkflowEventStream,
    WorkflowExecutionFulfilledEvent,
    WorkflowExecutionInitiatedEvent,
    WorkflowExecutionRejectedEvent,
    WorkflowExecutionStreamingEvent,
)
from vellum.workflows.events.node import (
    NodeExecutionFulfilledBody,
    NodeExecutionInitiatedBody,
    NodeExecutionRejectedBody,
    NodeExecutionStreamingBody,
)
from vellum.workflows.events.types import BaseEvent, ParentContext, WorkflowParentContext
from vellum.workflows.events.utils import is_terminal_event
from vellum.workflows.events.workflow import (
    WorkflowExecutionFulfilledBody,
    WorkflowExecutionInitiatedBody,
    WorkflowExecutionPausedBody,
    WorkflowExecutionPausedEvent,
    WorkflowExecutionRejectedBody,
    WorkflowExecutionResumedBody,
    WorkflowExecutionResumedEvent,
    WorkflowExecutionStreamingBody,
)
from vellum.workflows.exceptions import NodeException
from vellum.workflows.nodes.bases import BaseNode
from vellum.workflows.outputs import BaseOutputs
from vellum.workflows.outputs.base import BaseOutput
from vellum.workflows.ports.port import Port
from vellum.workflows.references import ExternalInputReference, OutputReference
from vellum.workflows.runner.types import WorkItemEvent
from vellum.workflows.state.base import BaseState
from vellum.workflows.types.generics import OutputsType, StateType, WorkflowInputsType

if TYPE_CHECKING:
    from vellum.workflows import BaseWorkflow

logger = logging.getLogger(__name__)

RunFromNodeArg = Sequence[Type[BaseNode]]
ExternalInputsArg = Dict[ExternalInputReference, Any]
BackgroundThreadItem = Union[BaseState, WorkflowEvent, None]


class WorkflowRunner(Generic[StateType]):
    _entrypoints: Iterable[Type[BaseNode]]

    def __init__(
        self,
        workflow: "BaseWorkflow[WorkflowInputsType, StateType]",
        inputs: Optional[WorkflowInputsType] = None,
        state: Optional[StateType] = None,
        entrypoint_nodes: Optional[RunFromNodeArg] = None,
        external_inputs: Optional[ExternalInputsArg] = None,
        cancel_signal: Optional[ThreadingEvent] = None,
        parent_context: Optional[ParentContext] = None,
    ):
        if state and external_inputs:
            raise ValueError("Can only run a Workflow providing one of state or external inputs, not both")

        self.workflow = workflow
        if entrypoint_nodes:
            if len(list(entrypoint_nodes)) > 1:
                raise ValueError("Cannot resume from multiple nodes")

            # TODO: Support resuming from multiple nodes
            # https://app.shortcut.com/vellum/story/4408
            node = next(iter(entrypoint_nodes))
            if state:
                self._initial_state = state
            else:
                self._initial_state = self.workflow.get_state_at_node(node)
            self._entrypoints = entrypoint_nodes
        elif external_inputs:
            self._initial_state = self.workflow.get_most_recent_state()
            for descriptor, value in external_inputs.items():
                self._initial_state.meta.external_inputs[descriptor] = value

            self._entrypoints = [
                ei.inputs_class.__parent_class__
                for ei in external_inputs
                if issubclass(ei.inputs_class.__parent_class__, BaseNode)
            ]
        else:
            normalized_inputs = deepcopy(inputs) if inputs else self.workflow.get_default_inputs()
            if state:
                self._initial_state = deepcopy(state)
                self._initial_state.meta.workflow_inputs = normalized_inputs
            else:
                self._initial_state = self.workflow.get_default_state(normalized_inputs)
            self._entrypoints = self.workflow.get_entrypoints()

        self._work_item_event_queue: Queue[WorkItemEvent[StateType]] = Queue()
        self._workflow_event_queue: Queue[WorkflowEvent] = Queue()
        self._background_thread_queue: Queue[BackgroundThreadItem] = Queue()
        self._dependencies: Dict[Type[BaseNode], Set[Type[BaseNode]]] = defaultdict(set)
        self._state_forks: Set[StateType] = {self._initial_state}

        self._active_nodes_by_execution_id: Dict[UUID, BaseNode[StateType]] = {}
        self._cancel_signal = cancel_signal
        self._parent_context = parent_context

        setattr(
            self._initial_state,
            "__snapshot_callback__",
            lambda s: self._snapshot_state(s),
        )

    def _snapshot_state(self, state: StateType) -> StateType:
        self.workflow._store.append_state_snapshot(state)
        self._background_thread_queue.put(state)
        return state

    def _emit_event(self, event: WorkflowEvent) -> WorkflowEvent:
        self.workflow._store.append_event(event)
        self._background_thread_queue.put(event)
        return event

    def _run_work_item(self, node: BaseNode[StateType], span_id: UUID) -> None:
        self._work_item_event_queue.put(
            WorkItemEvent(
                node=node,
                event=NodeExecutionInitiatedEvent(
                    trace_id=node.state.meta.trace_id,
                    span_id=span_id,
                    body=NodeExecutionInitiatedBody(
                        node_definition=node.__class__,
                        inputs=node._inputs,
                    ),
                    parent=WorkflowParentContext(
                        span_id=span_id,
                        workflow_definition=self.workflow.__class__,
                        parent=self._parent_context
                    )
                ),
            )
        )

        logger.debug(f"Started running node: {node.__class__.__name__}")

        try:
            node_run_response = node.run()
            ports = node.Ports()
            if not isinstance(node_run_response, (BaseOutputs, Iterator)):
                raise NodeException(
                    message=f"Node {node.__class__.__name__} did not return a valid node run response",
                    code=VellumErrorCode.INVALID_OUTPUTS,
                )

            if isinstance(node_run_response, BaseOutputs):
                if not isinstance(node_run_response, node.Outputs):
                    raise NodeException(
                        message=f"Node {node.__class__.__name__} did not return a valid outputs object",
                        code=VellumErrorCode.INVALID_OUTPUTS,
                    )

                outputs = node_run_response
            else:
                streaming_output_queues: Dict[str, Queue] = {}
                outputs = node.Outputs()

                def initiate_node_streaming_output(output: BaseOutput) -> None:
                    streaming_output_queues[output.name] = Queue()
                    output_descriptor = OutputReference(
                        name=output.name,
                        types=(type(output.delta),),
                        instance=None,
                        outputs_class=node.Outputs,
                    )
                    node.state.meta.node_outputs[output_descriptor] = streaming_output_queues[output.name]
                    self._work_item_event_queue.put(
                        WorkItemEvent(
                            node=node,
                            event=NodeExecutionStreamingEvent(
                                trace_id=node.state.meta.trace_id,
                                span_id=span_id,
                                body=NodeExecutionStreamingBody(
                                    node_definition=node.__class__,
                                    output=BaseOutput(name=output.name),
                                ),
                            ),
                            invoked_ports=invoked_ports,
                        )
                    )

                for output in node_run_response:
                    invoked_ports = output > ports
                    if output.is_initiated:
                        initiate_node_streaming_output(output)
                    elif output.is_streaming:
                        if output.name not in streaming_output_queues:
<<<<<<< HEAD
                            streaming_output_queues[output.name] = Queue()
                            output_descriptor = OutputReference(
                                name=output.name,
                                types=(type(output.delta),),
                                instance=None,
                                outputs_class=node.Outputs,
                            )
                            node.state.meta.node_outputs[output_descriptor] = streaming_output_queues[output.name]
                            self._work_item_event_queue.put(
                                WorkItemEvent(
                                    node=node,
                                    event=NodeExecutionStreamingEvent(
                                        trace_id=node.state.meta.trace_id,
                                        span_id=span_id,
                                        body=NodeExecutionStreamingBody(
                                            node_definition=node.__class__,
                                            output=BaseOutput(name=output.name),
                                        ),
                                        parent=WorkflowParentContext(
                                            span_id=span_id,
                                            workflow_definition=self.workflow.__class__,
                                            parent=self._parent_context
                                        )
                                    ),
                                    invoked_ports=invoked_ports,
                                )
                            )
=======
                            initiate_node_streaming_output(output)
>>>>>>> bf38fa20

                        streaming_output_queues[output.name].put(output.delta)
                        self._work_item_event_queue.put(
                            WorkItemEvent(
                                node=node,
                                event=NodeExecutionStreamingEvent(
                                    trace_id=node.state.meta.trace_id,
                                    span_id=span_id,
                                    body=NodeExecutionStreamingBody(
                                        node_definition=node.__class__,
                                        output=output,
                                    ),
                                    parent=WorkflowParentContext(
                                        span_id=span_id,
                                        workflow_definition=self.workflow.__class__,
                                        parent=self._parent_context,
                                    )
                                ),
                                invoked_ports=invoked_ports,
                            )
                        )
                    elif output.is_fulfilled:
                        if output.name in streaming_output_queues:
                            streaming_output_queues[output.name].put(UNDEF)

                        setattr(outputs, output.name, output.value)
                        self._work_item_event_queue.put(
                            WorkItemEvent(
                                node=node,
                                event=NodeExecutionStreamingEvent(
                                    trace_id=node.state.meta.trace_id,
                                    span_id=span_id,
                                    body=NodeExecutionStreamingBody(
                                        node_definition=node.__class__,
                                        output=output,
                                    ),
                                    parent=WorkflowParentContext(
                                        span_id=span_id,
                                        workflow_definition=self.workflow.__class__,
                                        parent=self._parent_context,
                                    )
                                ),
                                invoked_ports=invoked_ports,
                            )
                        )

            for descriptor, output_value in outputs:
                if output_value is UNDEF:
                    if descriptor in node.state.meta.node_outputs:
                        del node.state.meta.node_outputs[descriptor]
                    continue

                node.state.meta.node_outputs[descriptor] = output_value

            invoked_ports = ports(outputs, node.state)
            node.state.meta.node_execution_cache.fulfill_node_execution(node.__class__, span_id)

            self._work_item_event_queue.put(
                WorkItemEvent(
                    node=node,
                    event=NodeExecutionFulfilledEvent(
                        trace_id=node.state.meta.trace_id,
                        span_id=span_id,
                        body=NodeExecutionFulfilledBody(
                            node_definition=node.__class__,
                            outputs=outputs,
                        ),
                        parent=WorkflowParentContext(
                            span_id=span_id,
                            workflow_definition=self.workflow.__class__,
                            parent=self._parent_context,
                        )
                    ),
                    invoked_ports=invoked_ports,
                )
            )
        except NodeException as e:
            self._work_item_event_queue.put(
                WorkItemEvent(
                    node=node,
                    event=NodeExecutionRejectedEvent(
                        trace_id=node.state.meta.trace_id,
                        span_id=span_id,
                        body=NodeExecutionRejectedBody(
                            node_definition=node.__class__,
                            error=e.error,
                        ),
                        parent=WorkflowParentContext(
                            span_id=span_id,
                            workflow_definition=self.workflow.__class__,
                            parent=self._parent_context,
                        )
                    ),
                )
            )
        except Exception as e:
            logger.exception(f"An unexpected error occurred while running node {node.__class__.__name__}")

            self._work_item_event_queue.put(
                WorkItemEvent(
                    node=node,
                    event=NodeExecutionRejectedEvent(
                        trace_id=node.state.meta.trace_id,
                        span_id=span_id,
                        body=NodeExecutionRejectedBody(
                            node_definition=node.__class__,
                            error=VellumError(
                                message=str(e),
                                code=VellumErrorCode.INTERNAL_ERROR,
                            ),
                        ),
                        parent=WorkflowParentContext(
                            span_id=span_id,
                            workflow_definition=self.workflow.__class__,
                            parent=self._parent_context
                        )
                    ),
                )
            )

        logger.debug(f"Finished running node: {node.__class__.__name__}")

    def _handle_invoked_ports(self, state: StateType, ports: Optional[Iterable[Port]]) -> None:
        if not ports:
            return

        for port in ports:
            for edge in port.edges:
                if port.fork_state:
                    next_state = deepcopy(state)
                    self._state_forks.add(next_state)
                else:
                    next_state = state

                self._run_node_if_ready(next_state, edge.to_node, edge)

    def _run_node_if_ready(
        self, state: StateType, node_class: Type[BaseNode], invoked_by: Optional[Edge] = None
    ) -> None:
        with state.__lock__:
            for descriptor in node_class.ExternalInputs:
                if not isinstance(descriptor, ExternalInputReference):
                    continue

                if state.meta.external_inputs.get(descriptor, UNDEF) is UNDEF:
                    state.meta.external_inputs[descriptor] = UNDEF
                    return

            all_deps = self._dependencies[node_class]
            if not node_class.Trigger.should_initiate(state, all_deps, invoked_by):
                return

            node = node_class(state=state, context=self.workflow.context)
            node_span_id = uuid4()
            state.meta.node_execution_cache.initiate_node_execution(node_class, node_span_id)
            self._active_nodes_by_execution_id[node_span_id] = node

            worker_thread = Thread(target=self._run_work_item, kwargs={"node": node, "span_id": node_span_id})
            worker_thread.start()

    def _handle_work_item_event(self, work_item_event: WorkItemEvent[StateType]) -> Optional[VellumError]:
        node = work_item_event.node
        event = work_item_event.event
        invoked_ports = work_item_event.invoked_ports

        if event.name == "node.execution.initiated":
            return None

        if event.name == "node.execution.rejected":
            self._active_nodes_by_execution_id.pop(event.span_id)
            return event.error

        if event.name == "node.execution.streaming":
            for workflow_output_descriptor in self.workflow.Outputs:
                node_output_descriptor = workflow_output_descriptor.instance
                if not isinstance(node_output_descriptor, OutputReference):
                    continue
                if node_output_descriptor.outputs_class != event.node_definition.Outputs:
                    continue
                if node_output_descriptor.name != event.output.name:
                    continue

                self._workflow_event_queue.put(
                    self._stream_workflow_event(
                        BaseOutput(
                            name=workflow_output_descriptor.name,
                            value=event.output.value,
                            delta=event.output.delta,
                        )
                    )
                )

            self._handle_invoked_ports(node.state, invoked_ports)

            return None

        if event.name == "node.execution.fulfilled":
            self._active_nodes_by_execution_id.pop(event.span_id)
            self._handle_invoked_ports(node.state, invoked_ports)

            return None

        raise ValueError(f"Invalid event name: {event.name}")

    def _initiate_workflow_event(self) -> WorkflowExecutionInitiatedEvent:
        return WorkflowExecutionInitiatedEvent(
            trace_id=self._initial_state.meta.trace_id,
            span_id=self._initial_state.meta.span_id,
            body=WorkflowExecutionInitiatedBody(
                workflow_definition=self.workflow.__class__,
                inputs=self._initial_state.meta.workflow_inputs,
            ),
            parent=self._parent_context,
        )

    def _stream_workflow_event(self, output: BaseOutput) -> WorkflowExecutionStreamingEvent:
        return WorkflowExecutionStreamingEvent(
            trace_id=self._initial_state.meta.trace_id,
            span_id=self._initial_state.meta.span_id,
            body=WorkflowExecutionStreamingBody(
                workflow_definition=self.workflow.__class__,
                output=output,
            ),
            parent=self._parent_context
        )

    def _fulfill_workflow_event(self, outputs: OutputsType) -> WorkflowExecutionFulfilledEvent:
        return WorkflowExecutionFulfilledEvent(
            trace_id=self._initial_state.meta.trace_id,
            span_id=self._initial_state.meta.span_id,
            body=WorkflowExecutionFulfilledBody(
                workflow_definition=self.workflow.__class__,
                outputs=outputs,
            ),
            parent=self._parent_context,
        )

    def _reject_workflow_event(self, error: VellumError) -> WorkflowExecutionRejectedEvent:
        return WorkflowExecutionRejectedEvent(
            trace_id=self._initial_state.meta.trace_id,
            span_id=self._initial_state.meta.span_id,
            body=WorkflowExecutionRejectedBody(
                workflow_definition=self.workflow.__class__,
                error=error,
            ),
            parent=self._parent_context,
        )

    def _resume_workflow_event(self) -> WorkflowExecutionResumedEvent:
        return WorkflowExecutionResumedEvent(
            trace_id=self._initial_state.meta.trace_id,
            span_id=self._initial_state.meta.span_id,
            body=WorkflowExecutionResumedBody(
                workflow_definition=self.workflow.__class__,
            ),
        )

    def _pause_workflow_event(self, external_inputs: Iterable[ExternalInputReference]) -> WorkflowExecutionPausedEvent:
        return WorkflowExecutionPausedEvent(
            trace_id=self._initial_state.meta.trace_id,
            span_id=self._initial_state.meta.span_id,
            body=WorkflowExecutionPausedBody(
                workflow_definition=self.workflow.__class__,
                external_inputs=external_inputs,
            ),
            parent=self._parent_context,
        )

    def _stream(self) -> None:
        # TODO: We should likely handle this during initialization
        # https://app.shortcut.com/vellum/story/4327
        if not self._entrypoints:
            self._workflow_event_queue.put(
                self._reject_workflow_event(
                    VellumError(message="No entrypoints defined", code=VellumErrorCode.INVALID_WORKFLOW)
                )
            )
            return

        for edge in self.workflow.get_edges():
            self._dependencies[edge.to_node].add(edge.from_port.node_class)

        for node_cls in self._entrypoints:
            try:
                self._run_node_if_ready(self._initial_state, node_cls)
            except NodeException as e:
                self._workflow_event_queue.put(self._reject_workflow_event(e.error))
                return
            except Exception:
                err_message = f"An unexpected error occurred while initializing node {node_cls.__name__}"
                logger.exception(err_message)
                self._workflow_event_queue.put(
                    self._reject_workflow_event(
                        VellumError(code=VellumErrorCode.INTERNAL_ERROR, message=err_message),
                    )
                )
                return

        rejection_error: Optional[VellumError] = None

        while True:
            if not self._active_nodes_by_execution_id:
                break

            work_item_event = self._work_item_event_queue.get()
            event = work_item_event.event

            self._workflow_event_queue.put(event)

            rejection_error = self._handle_work_item_event(work_item_event)
            if rejection_error:
                break

        # Handle any remaining events
        try:
            while work_item_event := self._work_item_event_queue.get_nowait():
                self._workflow_event_queue.put(work_item_event.event)

                rejection_error = self._handle_work_item_event(work_item_event)
                if rejection_error:
                    break
        except Empty:
            pass

        final_state = self._state_forks.pop()
        for other_state in self._state_forks:
            final_state += other_state

        unresolved_external_inputs = {
            descriptor
            for descriptor, node_input_value in final_state.meta.external_inputs.items()
            if node_input_value is UNDEF
        }
        if unresolved_external_inputs:
            self._workflow_event_queue.put(
                self._pause_workflow_event(unresolved_external_inputs),
            )
            return

        final_state.meta.is_terminated = True
        if rejection_error:
            self._workflow_event_queue.put(self._reject_workflow_event(rejection_error))
            return

        fulfilled_outputs = self.workflow.Outputs()
        for descriptor, value in fulfilled_outputs:
            if isinstance(value, BaseDescriptor):
                setattr(fulfilled_outputs, descriptor.name, value.resolve(final_state))
            elif isinstance(descriptor.instance, BaseDescriptor):
                setattr(fulfilled_outputs, descriptor.name, descriptor.instance.resolve(final_state))

        self._workflow_event_queue.put(self._fulfill_workflow_event(fulfilled_outputs))

    def _run_background_thread(self) -> None:
        state_class = self.workflow.get_state_class()
        while True:
            item = self._background_thread_queue.get()
            if item is None:
                break

            if isinstance(item, state_class):
                for emitter in self.workflow.emitters:
                    emitter.snapshot_state(item)
            elif isinstance(item, BaseEvent):
                for emitter in self.workflow.emitters:
                    emitter.emit_event(item)

    def _run_cancel_thread(self) -> None:
        if not self._cancel_signal:
            return

        self._cancel_signal.wait()
        self._workflow_event_queue.put(
            self._reject_workflow_event(
                VellumError(code=VellumErrorCode.WORKFLOW_CANCELLED, message="Workflow run cancelled")
            )
        )

    def stream(self) -> WorkflowEventStream:
        background_thread = Thread(
            target=self._run_background_thread, name=f"{self.workflow.__class__.__name__}.background_thread"
        )
        background_thread.start()

        if self._cancel_signal:
            cancel_thread = Thread(
                target=self._run_cancel_thread, name=f"{self.workflow.__class__.__name__}.cancel_thread"
            )
            cancel_thread.start()

        event: WorkflowEvent
        if self._initial_state.meta.is_terminated or self._initial_state.meta.is_terminated is None:
            event = self._initiate_workflow_event()
        else:
            event = self._resume_workflow_event()

        yield self._emit_event(event)
        self._initial_state.meta.is_terminated = False

        # The extra level of indirection prevents the runner from waiting on the caller to consume the event stream
        stream_thread = Thread(target=self._stream, name=f"{self.workflow.__class__.__name__}.stream_thread")
        stream_thread.start()

        while stream_thread.is_alive():
            try:
                event = self._workflow_event_queue.get(timeout=0.1)
            except Empty:
                continue

            yield self._emit_event(event)

            if is_terminal_event(event):
                break

        try:
            while event := self._workflow_event_queue.get_nowait():
                yield self._emit_event(event)
        except Empty:
            pass

        if not is_terminal_event(event):
            yield self._reject_workflow_event(
                VellumError(
                    code=VellumErrorCode.INTERNAL_ERROR,
                    message="An unexpected error occurred while streaming Workflow events",
                )
            )

        self._background_thread_queue.put(None)<|MERGE_RESOLUTION|>--- conflicted
+++ resolved
@@ -196,6 +196,11 @@
                                     node_definition=node.__class__,
                                     output=BaseOutput(name=output.name),
                                 ),
+                                parent=WorkflowParentContext(
+                                    span_id=span_id,
+                                    workflow_definition=self.workflow.__class__,
+                                    parent=self._parent_context
+                                )
                             ),
                             invoked_ports=invoked_ports,
                         )
@@ -207,37 +212,7 @@
                         initiate_node_streaming_output(output)
                     elif output.is_streaming:
                         if output.name not in streaming_output_queues:
-<<<<<<< HEAD
-                            streaming_output_queues[output.name] = Queue()
-                            output_descriptor = OutputReference(
-                                name=output.name,
-                                types=(type(output.delta),),
-                                instance=None,
-                                outputs_class=node.Outputs,
-                            )
-                            node.state.meta.node_outputs[output_descriptor] = streaming_output_queues[output.name]
-                            self._work_item_event_queue.put(
-                                WorkItemEvent(
-                                    node=node,
-                                    event=NodeExecutionStreamingEvent(
-                                        trace_id=node.state.meta.trace_id,
-                                        span_id=span_id,
-                                        body=NodeExecutionStreamingBody(
-                                            node_definition=node.__class__,
-                                            output=BaseOutput(name=output.name),
-                                        ),
-                                        parent=WorkflowParentContext(
-                                            span_id=span_id,
-                                            workflow_definition=self.workflow.__class__,
-                                            parent=self._parent_context
-                                        )
-                                    ),
-                                    invoked_ports=invoked_ports,
-                                )
-                            )
-=======
                             initiate_node_streaming_output(output)
->>>>>>> bf38fa20
 
                         streaming_output_queues[output.name].put(output.delta)
                         self._work_item_event_queue.put(
