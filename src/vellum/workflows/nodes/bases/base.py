--- conflicted
+++ resolved
@@ -101,12 +101,12 @@
     def __getattribute__(cls, name: str) -> Any:
         attribute = super().__getattribute__(name)
         if (
-                name.startswith("_")
-                or inspect.isfunction(attribute)
-                or inspect.ismethod(attribute)
-                or is_nested_class(attribute, cls)
-                or isinstance(attribute, (property, cached_property))
-                or not issubclass(cls, BaseNode)
+            name.startswith("_")
+            or inspect.isfunction(attribute)
+            or inspect.ismethod(attribute)
+            or is_nested_class(attribute, cls)
+            or isinstance(attribute, (property, cached_property))
+            or not issubclass(cls, BaseNode)
         ):
             return attribute
 
@@ -227,13 +227,7 @@
         merge_behavior = MergeBehavior.AWAIT_ANY
 
         @classmethod
-<<<<<<< HEAD
-        def should_initiate(
-                cls, state: StateType, dependencies: Set["Type[BaseNode]"], invoked_by: "Optional[Edge]" = None
-        ) -> bool:
-=======
         def should_initiate(cls, state: StateType, dependencies: Set["Type[BaseNode]"], node_span_id: UUID) -> bool:
->>>>>>> 7fb6074d
             """
             Determines whether a Node's execution should be initiated. Override this method to define custom
             trigger criteria.
