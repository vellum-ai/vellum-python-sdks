--- conflicted
+++ resolved
@@ -27,7 +27,6 @@
         error: Optional[WorkflowError] = None
 
     def run(self) -> Iterator[BaseOutput]:
-<<<<<<< HEAD
         parent_context = get_parent_context() or self._context.parent_context
         with execution_context(parent_context=parent_context):
             subworkflow = self.subworkflow(
@@ -36,17 +35,8 @@
             )
             subworkflow_stream = subworkflow.stream(
                 event_filter=all_workflow_event_filter,
+                node_output_mocks=self._context._get_all_node_output_mocks(),
             )
-=======
-        subworkflow = self.subworkflow(
-            parent_state=self.state,
-            context=WorkflowContext(vellum_client=self._context.vellum_client),
-        )
-        subworkflow_stream = subworkflow.stream(
-            event_filter=all_workflow_event_filter,
-            node_output_mocks=self._context._get_all_node_output_mocks(),
-        )
->>>>>>> 3b196a70
 
         outputs: Optional[BaseOutputs] = None
         exception: Optional[NodeException] = None
