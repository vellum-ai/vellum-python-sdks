from typing import TYPE_CHECKING, Generic, Iterator, Optional, Set, Type, TypeVar

from vellum.workflows.context import execution_context, get_parent_context
from vellum.workflows.errors.types import VellumErrorCode
from vellum.workflows.exceptions import NodeException
from vellum.workflows.nodes.bases.base_subworkflow_node import BaseSubworkflowNode
from vellum.workflows.outputs.base import BaseOutput, BaseOutputs
from vellum.workflows.state.base import BaseState
from vellum.workflows.state.context import WorkflowContext
from vellum.workflows.types.generics import StateType, WorkflowInputsType

if TYPE_CHECKING:
    from vellum.workflows.workflows.base import BaseWorkflow

InnerStateType = TypeVar("InnerStateType", bound=BaseState)


class InlineSubworkflowNode(BaseSubworkflowNode[StateType], Generic[StateType, WorkflowInputsType, InnerStateType]):
    """
    Used to execute a Subworkflow defined inline.

    subworkflow: Type["BaseWorkflow[WorkflowInputsType, InnerStateType]"] - The Subworkflow to execute
    subworkflow_inputs: ClassVar[EntityInputsInterface] = {}
    """

    subworkflow: Type["BaseWorkflow[WorkflowInputsType, InnerStateType]"]

    def run(self) -> Iterator[BaseOutput]:
        with execution_context(parent_context=get_parent_context() or self._context.parent_context):
            subworkflow = self.subworkflow(
                parent_state=self.state,
<<<<<<< HEAD
                context=self._context,
=======
                context=WorkflowContext(
                    _vellum_client=self._context._vellum_client,
                ),
>>>>>>> ff4495d2
            )
            subworkflow_stream = subworkflow.stream(
                inputs=self._compile_subworkflow_inputs(),
            )

        outputs: Optional[BaseOutputs] = None
        fulfilled_output_names: Set[str] = set()

        for event in subworkflow_stream:
            self._context._emit_subworkflow_event(event)
            if event.name == "workflow.execution.streaming":
                if event.output.is_fulfilled:
                    fulfilled_output_names.add(event.output.name)
                yield event.output
            elif event.name == "workflow.execution.fulfilled":
                outputs = event.outputs
            elif event.name == "workflow.execution.rejected":
                error = event.error
                if error.code in VellumErrorCode._value2member_map_:
                    raise NodeException(
                        message=error.message,
                        code=VellumErrorCode(error.code),
                    )
                else:
                    raise NodeException(
                        message=error.message,
                        code=VellumErrorCode.INTERNAL_ERROR,
                    )

        if outputs is None:
            raise NodeException(
                message="Expected to receive outputs from Workflow Deployment",
                code=VellumErrorCode.INVALID_OUTPUTS,
            )

        # For any outputs somehow in our final fulfilled outputs array,
        # but not fulfilled by the stream.
        for output_descriptor, output_value in outputs:
            if output_descriptor.name not in fulfilled_output_names:
                yield BaseOutput(
                    name=output_descriptor.name,
                    value=output_value,
                )

    def _compile_subworkflow_inputs(self) -> WorkflowInputsType:
        inputs_class = self.subworkflow.get_inputs_class()
        return inputs_class(**self.subworkflow_inputs)<|MERGE_RESOLUTION|>--- conflicted
+++ resolved
@@ -29,13 +29,9 @@
         with execution_context(parent_context=get_parent_context() or self._context.parent_context):
             subworkflow = self.subworkflow(
                 parent_state=self.state,
-<<<<<<< HEAD
-                context=self._context,
-=======
                 context=WorkflowContext(
                     _vellum_client=self._context._vellum_client,
                 ),
->>>>>>> ff4495d2
             )
             subworkflow_stream = subworkflow.stream(
                 inputs=self._compile_subworkflow_inputs(),
