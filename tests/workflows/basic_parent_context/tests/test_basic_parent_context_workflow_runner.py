<<<<<<< HEAD
from copy import deepcopy
from uuid import uuid4
from typing import Any, Dict, cast

from vellum.workflows import BaseWorkflow
from vellum.workflows.events import WorkflowEventType
from vellum.workflows.events.types import NodeParentContext, ParentContext, WorkflowParentContext
from vellum.workflows.events.utils import convert_json_to_parent_context
from vellum_ee.workflows.display.vellum import CodeResourceDefinition
=======
from vellum.workflows.workflows.event_filters import root_workflow_event_filter
>>>>>>> 7fb6074d

from tests.workflows.basic_parent_context.basic_workflow import TrivialWorkflow


def test_run_workflow__happy_path():
    workflow = TrivialWorkflow()
    terminal_event = workflow.run()

    assert terminal_event.name == "workflow.execution.fulfilled"
    assert terminal_event.parent == None


def test_stream_workflow__happy_path():
    workflow = TrivialWorkflow()
<<<<<<< HEAD
    events = list(
        workflow.stream(
            event_types={WorkflowEventType.WORKFLOW, WorkflowEventType.NODE}
        )
    )
=======
    events = list(workflow.stream(event_filter=root_workflow_event_filter))
>>>>>>> 7fb6074d

    assert len(events) == 4

    assert events[0].name == "workflow.execution.initiated"
    assert events[0].parent is None

    assert events[1].name == "node.execution.initiated"
    parent_context = events[1].parent.model_dump() if events[1].parent else {}
    assert parent_context.get("type") == "WORKFLOW"
    assert parent_context.get("parent") is None
    assert parent_context.get("workflow_definition") is not None
<<<<<<< HEAD

    assert events[-1].name == "workflow.execution.fulfilled"
    assert events[-1].parent is None


def test_stream_workflow__happy_path_inital_context():
    initial_parent_context_json = {
        "span_id": uuid4(),
        "node_definition": {
            "module": ["example", "test"],
            "name": "node_workflow",
        },
        "parent": None,
        "type": "WORKFLOW_NODE",
    }
    initial_parent_context_json["parent"] = {
        "span_id": uuid4(),
        "node_definition": {
            "module": ["example", "test"],
            "name": "node_workflow",
        },
        "parent": None,
        "type": "WORKFLOW_NODE",
    }
    initial_parent_context = convert_json_to_parent_context(
        deepcopy(initial_parent_context_json)
    )
    assert isinstance(initial_parent_context, NodeParentContext)
    assert initial_parent_context is not None
    assert initial_parent_context.parent is not None
    assert isinstance(initial_parent_context.node_definition, CodeResourceDefinition)

    workflow = TrivialWorkflow(parent_context=initial_parent_context)
    events = list(
        workflow.stream(
            event_types={WorkflowEventType.WORKFLOW, WorkflowEventType.NODE}
        )
    )

    assert len(events) == 4

    assert events[0].name == "workflow.execution.initiated"
    assert events[0].parent is not None
    assert events[0].parent == initial_parent_context

    assert events[1].name == "node.execution.initiated"
    assert events[1].parent is not None
    parent_context = events[1].parent.model_dump()
    assert parent_context is not None
    assert parent_context.get("type") == "WORKFLOW"
    assert parent_context.get("parent") == initial_parent_context_json
    assert parent_context.get("workflow_definition") is not None
=======
>>>>>>> 7fb6074d

    assert events[-1].name == "workflow.execution.fulfilled"
    assert events[-1].parent == initial_parent_context<|MERGE_RESOLUTION|>--- conflicted
+++ resolved
@@ -1,16 +1,12 @@
-<<<<<<< HEAD
 from copy import deepcopy
 from uuid import uuid4
 from typing import Any, Dict, cast
 
 from vellum.workflows import BaseWorkflow
-from vellum.workflows.events import WorkflowEventType
 from vellum.workflows.events.types import NodeParentContext, ParentContext, WorkflowParentContext
 from vellum.workflows.events.utils import convert_json_to_parent_context
+from vellum.workflows.workflows.event_filters import root_workflow_event_filter
 from vellum_ee.workflows.display.vellum import CodeResourceDefinition
-=======
-from vellum.workflows.workflows.event_filters import root_workflow_event_filter
->>>>>>> 7fb6074d
 
 from tests.workflows.basic_parent_context.basic_workflow import TrivialWorkflow
 
@@ -25,15 +21,7 @@
 
 def test_stream_workflow__happy_path():
     workflow = TrivialWorkflow()
-<<<<<<< HEAD
-    events = list(
-        workflow.stream(
-            event_types={WorkflowEventType.WORKFLOW, WorkflowEventType.NODE}
-        )
-    )
-=======
     events = list(workflow.stream(event_filter=root_workflow_event_filter))
->>>>>>> 7fb6074d
 
     assert len(events) == 4
 
@@ -45,7 +33,6 @@
     assert parent_context.get("type") == "WORKFLOW"
     assert parent_context.get("parent") is None
     assert parent_context.get("workflow_definition") is not None
-<<<<<<< HEAD
 
     assert events[-1].name == "workflow.execution.fulfilled"
     assert events[-1].parent is None
@@ -79,11 +66,8 @@
     assert isinstance(initial_parent_context.node_definition, CodeResourceDefinition)
 
     workflow = TrivialWorkflow(parent_context=initial_parent_context)
-    events = list(
-        workflow.stream(
-            event_types={WorkflowEventType.WORKFLOW, WorkflowEventType.NODE}
-        )
-    )
+    events = list(workflow.stream(event_filter=root_workflow_event_filter))
+
 
     assert len(events) == 4
 
@@ -98,8 +82,6 @@
     assert parent_context.get("type") == "WORKFLOW"
     assert parent_context.get("parent") == initial_parent_context_json
     assert parent_context.get("workflow_definition") is not None
-=======
->>>>>>> 7fb6074d
 
     assert events[-1].name == "workflow.execution.fulfilled"
     assert events[-1].parent == initial_parent_context