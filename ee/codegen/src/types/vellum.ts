--- conflicted
+++ resolved
@@ -801,13 +801,8 @@
       id: string;
       type: WorkflowTriggerType.INTEGRATION;
       attributes: NodeAttribute[];
-<<<<<<< HEAD
-      class_name: string;
-      module_path: string[];
-=======
       className: string;
       modulePath: string[];
->>>>>>> aae0b677
     };
 
 export interface WorkflowRawData {
