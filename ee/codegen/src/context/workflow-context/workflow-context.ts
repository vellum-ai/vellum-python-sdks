import { MlModels } from "vellum-ai/api/resources/mlModels/client/Client";

import { GENERATED_WORKFLOW_MODULE_NAME } from "src/constants";
import { InputVariableContext } from "src/context/input-variable-context";
import { BaseNodeContext } from "src/context/node-context/base";
import { PortContext } from "src/context/port-context";
import { generateSdkModulePaths } from "src/context/workflow-context/sdk-module-paths";
import { SDK_MODULE_PATHS } from "src/context/workflow-context/types";
import { WorkflowOutputContext } from "src/context/workflow-output-context";
import { BaseCodegenError, NodeNotFoundError } from "src/generators/errors";
import { BaseNode } from "src/generators/nodes/bases";
import {
  EntrypointNode,
  WorkflowDataNode,
  WorkflowEdge,
} from "src/types/vellum";

type InputVariableContextsById = Map<string, InputVariableContext>;

type NodeContextsByNodeId = Map<string, BaseNodeContext<WorkflowDataNode>>;

// A mapping between source handle ids and port contexts
type PortContextById = Map<string, PortContext>;

export declare namespace WorkflowContext {
  export type Args = {
    absolutePathToOutputDirectory: string;
    moduleName: string;
    workflowClassName: string;
    globalInputVariableContextsById?: InputVariableContextsById;
    globalNodeContextsByNodeId?: NodeContextsByNodeId;
    parentNode?: BaseNode<WorkflowDataNode, BaseNodeContext<WorkflowDataNode>>;
    workflowsSdkModulePath?: readonly string[];
    portContextByName?: PortContextById;
    vellumApiKey: string;
    workflowRawEdges: WorkflowEdge[];
<<<<<<< HEAD
    codeExecutionNodeCodeRepresentationOverride?: "STANDALONE" | "INLINE";
=======
    strict?: boolean;
>>>>>>> 5cf549fa
  };
}

export class WorkflowContext {
  public readonly absolutePathToOutputDirectory: string;
  public readonly modulePath: string[];
  public readonly moduleName: string;
  public readonly label: string | undefined;
  public readonly workflowClassName: string;

  // Maps workflow input variable IDs to the input variable
  // Tracks local and global contexts in the case of nested workflows.
  public readonly inputVariableContextsById: InputVariableContextsById;
  public readonly globalInputVariableContextsById: InputVariableContextsById;
  public readonly strict: boolean;

  // Track what input variables names are used within this workflow so that we can ensure name uniqueness when adding
  // new input variables.
  private readonly inputVariableNames: Set<string> = new Set();

  // Maps node IDs to a mapping of output IDs to output names.
  // Tracks local and global contexts in the case of nested workflows.
  public readonly nodeContextsByNodeId: NodeContextsByNodeId;
  public readonly globalNodeContextsByNodeId: NodeContextsByNodeId;

  // Track what node module names are used within this workflow so that we can ensure name uniqueness when adding
  // new nodes.
  private readonly nodeModuleNames: Set<string> = new Set();

  // A list of all outputs this workflow produces
  public readonly workflowOutputContexts: WorkflowOutputContext[] = [];

  // Track what output variables names are used within this workflow so that we can ensure name uniqueness when adding
  // new output variables.
  private readonly outputVariableNames: Set<string> = new Set();

  // If this workflow is a nested workflow belonging to a node, track that node's context here.
  public readonly parentNode?: BaseNode<
    WorkflowDataNode,
    BaseNodeContext<WorkflowDataNode>
  >;

  // The entrypoint node for this workflow
  private entrypointNode: EntrypointNode | undefined;

  public readonly sdkModulePathNames: SDK_MODULE_PATHS;

  public readonly portContextById: PortContextById;

  // Used by the vellum api client
  public readonly vellumApiKey: string;
  private readonly mlModelNamesById: Record<string, string> = {};
  private readonly errors: BaseCodegenError[] = [];

  public readonly workflowRawEdges: WorkflowEdge[];

  public readonly codeExecutionNodeCodeRepresentationOverride:
    | "STANDALONE"
    | "INLINE"
    | undefined;

  constructor({
    absolutePathToOutputDirectory,
    moduleName,
    workflowClassName,
    globalInputVariableContextsById,
    globalNodeContextsByNodeId,
    parentNode,
    workflowsSdkModulePath = ["vellum", "workflows"] as const,
    portContextByName,
    vellumApiKey,
    workflowRawEdges,
<<<<<<< HEAD
    codeExecutionNodeCodeRepresentationOverride,
=======
    strict = false,
>>>>>>> 5cf549fa
  }: WorkflowContext.Args) {
    this.absolutePathToOutputDirectory = absolutePathToOutputDirectory;
    this.moduleName = moduleName;
    this.modulePath = parentNode
      ? [
          ...parentNode.nodeContext.nodeModulePath,
          GENERATED_WORKFLOW_MODULE_NAME,
        ]
      : [this.moduleName, GENERATED_WORKFLOW_MODULE_NAME];
    this.workflowClassName = workflowClassName;
    this.vellumApiKey = vellumApiKey;

    this.inputVariableContextsById = new Map();
    this.globalInputVariableContextsById =
      globalInputVariableContextsById ?? new Map();

    this.nodeContextsByNodeId = new Map();
    this.globalNodeContextsByNodeId = globalNodeContextsByNodeId ?? new Map();

    this.portContextById = portContextByName ?? new Map();

    this.parentNode = parentNode;

    this.sdkModulePathNames = generateSdkModulePaths(workflowsSdkModulePath);
    this.workflowRawEdges = workflowRawEdges;
<<<<<<< HEAD

    this.codeExecutionNodeCodeRepresentationOverride =
      codeExecutionNodeCodeRepresentationOverride;
=======
    this.strict = strict;
    this.errors = [];
>>>>>>> 5cf549fa
  }

  /* Create a new workflow context for a nested workflow from its parent */
  public createNestedWorkflowContext({
    parentNode,
    workflowClassName,
    workflowRawEdges,
  }: {
    parentNode: BaseNode<WorkflowDataNode, BaseNodeContext<WorkflowDataNode>>;
    workflowClassName: string;
    workflowRawEdges: WorkflowEdge[];
  }) {
    return new WorkflowContext({
      absolutePathToOutputDirectory: this.absolutePathToOutputDirectory,
      moduleName: this.moduleName,
      workflowClassName: workflowClassName,
      globalInputVariableContextsById: this.globalInputVariableContextsById,
      globalNodeContextsByNodeId: this.globalNodeContextsByNodeId,
      parentNode,
      workflowsSdkModulePath: this.sdkModulePathNames.WORKFLOWS_MODULE_PATH,
      vellumApiKey: this.vellumApiKey,
      workflowRawEdges,
      codeExecutionNodeCodeRepresentationOverride:
        this.codeExecutionNodeCodeRepresentationOverride,
    });
  }

  public addEntrypointNode(entrypointNode: EntrypointNode): void {
    if (this.entrypointNode) {
      throw new Error("Entrypoint node already exists");
    }

    this.entrypointNode = entrypointNode;
  }

  public getEntrypointNode(): EntrypointNode {
    if (!this.entrypointNode) {
      throw new Error("Entrypoint node not found");
    }

    return this.entrypointNode;
  }

  public isInputVariableNameUsed(inputVariableName: string): boolean {
    return this.inputVariableNames.has(inputVariableName);
  }

  private addUsedInputVariableName(inputVariableName: string): void {
    this.inputVariableNames.add(inputVariableName);
  }

  public addInputVariableContext(
    inputVariableContext: InputVariableContext
  ): void {
    const inputVariableId = inputVariableContext.getInputVariableId();

    if (this.globalInputVariableContextsById.get(inputVariableId)) {
      throw new Error(
        `Input variable context already exists for input variable ID: ${inputVariableId}`
      );
    }

    this.inputVariableContextsById.set(inputVariableId, inputVariableContext);
    this.globalInputVariableContextsById.set(
      inputVariableId,
      inputVariableContext
    );
    this.addUsedInputVariableName(inputVariableContext.name);
  }

  public getInputVariableContextById(
    inputVariableId: string
  ): InputVariableContext {
    const inputVariableContext =
      this.globalInputVariableContextsById.get(inputVariableId);

    if (!inputVariableContext) {
      throw new Error(
        `Input variable context not found for ID: ${inputVariableId}`
      );
    }

    return inputVariableContext;
  }

  public isOutputVariableNameUsed(outputVariableName: string): boolean {
    return this.outputVariableNames.has(outputVariableName);
  }

  private addUsedOutputVariableName(outputVariableName: string): void {
    this.outputVariableNames.add(outputVariableName);
  }

  public addWorkflowOutputContext(
    workflowOutputContext: WorkflowOutputContext
  ): void {
    this.workflowOutputContexts.push(workflowOutputContext);
    this.addUsedOutputVariableName(workflowOutputContext.name);
  }

  public isNodeModuleNameUsed(nodeModuleName: string): boolean {
    return this.nodeModuleNames.has(nodeModuleName);
  }

  private addUsedNodeModuleName(nodeModuleName: string): void {
    this.nodeModuleNames.add(nodeModuleName);
  }

  public addNodeContext(nodeContext: BaseNodeContext<WorkflowDataNode>): void {
    const nodeId = nodeContext.getNodeId();

    if (this.globalNodeContextsByNodeId.get(nodeId)) {
      throw new Error(`Node context already exists for node ID: ${nodeId}`);
    }

    this.nodeContextsByNodeId.set(nodeId, nodeContext);
    this.globalNodeContextsByNodeId.set(nodeId, nodeContext);
    this.addUsedNodeModuleName(nodeContext.nodeModuleName);
  }

  public getNodeContext<T extends WorkflowDataNode>(
    nodeId: string
  ): BaseNodeContext<T> {
    const nodeContext = this.nodeContextsByNodeId.get(nodeId);

    if (!nodeContext) {
      throw new NodeNotFoundError(`Failed to find node with id '${nodeId}'`);
    }

    return nodeContext as BaseNodeContext<T>;
  }

  public addPortContext(portContext: PortContext): void {
    const portId = portContext.portId;

    if (this.portContextById.get(portId)) {
      throw new Error(`Port context already exists for port id: ${portId}`);
    }
    this.portContextById.set(portId, portContext);
  }

  public getPortContextById(portId: string): PortContext {
    const portContext: PortContext | undefined =
      this.portContextById.get(portId);

    if (!portContext) {
      throw new Error(`Port context not found for port id: ${portId}`);
    }

    return portContext;
  }

  public async getMLModelNameById(mlModelId: string): Promise<string> {
    const mlModelName = this.mlModelNamesById[mlModelId];
    if (mlModelName) {
      return mlModelName;
    }

    const mlModel = await new MlModels({ apiKey: this.vellumApiKey }).retrieve(
      mlModelId
    );

    this.mlModelNamesById[mlModelId] = mlModel.name;
    return mlModel.name;
  }

  public addWorkflowEdges(edges: WorkflowEdge[]): void {
    this.workflowRawEdges.push(...edges);
  }

  public addError(error: BaseCodegenError): void {
    if (this.strict) {
      throw error;
    }

    this.errors.push(error);
  }

  public getErrors(): BaseCodegenError[] {
    return [...this.errors];
  }
}<|MERGE_RESOLUTION|>--- conflicted
+++ resolved
@@ -34,11 +34,8 @@
     portContextByName?: PortContextById;
     vellumApiKey: string;
     workflowRawEdges: WorkflowEdge[];
-<<<<<<< HEAD
+    strict?: boolean;
     codeExecutionNodeCodeRepresentationOverride?: "STANDALONE" | "INLINE";
-=======
-    strict?: boolean;
->>>>>>> 5cf549fa
   };
 }
 
@@ -111,11 +108,8 @@
     portContextByName,
     vellumApiKey,
     workflowRawEdges,
-<<<<<<< HEAD
+    strict = false,
     codeExecutionNodeCodeRepresentationOverride,
-=======
-    strict = false,
->>>>>>> 5cf549fa
   }: WorkflowContext.Args) {
     this.absolutePathToOutputDirectory = absolutePathToOutputDirectory;
     this.moduleName = moduleName;
@@ -141,14 +135,12 @@
 
     this.sdkModulePathNames = generateSdkModulePaths(workflowsSdkModulePath);
     this.workflowRawEdges = workflowRawEdges;
-<<<<<<< HEAD
+
+    this.strict = strict;
+    this.errors = [];
 
     this.codeExecutionNodeCodeRepresentationOverride =
       codeExecutionNodeCodeRepresentationOverride;
-=======
-    this.strict = strict;
-    this.errors = [];
->>>>>>> 5cf549fa
   }
 
   /* Create a new workflow context for a nested workflow from its parent */
