import { python } from "@fern-api/python-ast";
import { MethodArgument } from "@fern-api/python-ast/MethodArgument";
import { AstNode } from "@fern-api/python-ast/core/AstNode";
import { Writer } from "@fern-api/python-ast/core/Writer";
import { isNil } from "lodash";
import {
  ChatMessageContentRequest as ChatMessageContentRequestType,
  ChatMessageContent as ChatMessageContentType,
} from "vellum-ai/api";

import { VELLUM_CLIENT_MODULE_PATH } from "src/constants";
import { Json } from "src/generators/json";
import { assertUnreachable } from "src/utils/typing";

export namespace ChatMessageContent {
  export interface Args {
    chatMessageContent: ChatMessageContentRequestType | ChatMessageContentType;
    isRequestType?: boolean;
  }
}

export class ChatMessageContent extends AstNode {
  private chatMessageContent:
    | ChatMessageContentRequestType
    | ChatMessageContentType;
  private isRequestType: boolean;

  public constructor({
    chatMessageContent,
    isRequestType = true,
  }: ChatMessageContent.Args) {
    super();
    this.chatMessageContent = chatMessageContent;
    this.isRequestType = isRequestType;
    this.addReferences();
  }

  private addReferences(): void {
    this.addReference(this.getChatMessageContentRef());

    if (this.chatMessageContent.type === "STRING") {
      this.addReference(this.getStringChatMessageContentRef());
    } else if (this.chatMessageContent.type === "FUNCTION_CALL") {
      this.addReference(this.getFunctionCallChatMessageContentRef());
      this.addReference(this.getFunctionCallChatMessageContentValueRef());
    } else if (this.chatMessageContent.type === "AUDIO") {
      this.addReference(this.getAudioChatMessageContentRef());
    }
  }

  private getChatMessageContentRef(): python.Reference {
    return python.reference({
      name:
        this.chatMessageContent.type + (this.isRequestType ? "Request" : ""),
      modulePath: VELLUM_CLIENT_MODULE_PATH,
    });
  }

  private getStringChatMessageContentRef(): python.Reference {
    return python.reference({
      name: "StringChatMessageContent" + (this.isRequestType ? "Request" : ""),
      modulePath: VELLUM_CLIENT_MODULE_PATH,
    });
  }

  private getFunctionCallChatMessageContentRef(): python.Reference {
    return python.reference({
      name:
        "FunctionCallChatMessageContent" +
        (this.isRequestType ? "Request" : ""),
      modulePath: VELLUM_CLIENT_MODULE_PATH,
    });
  }

  private getFunctionCallChatMessageContentValueRef(): python.Reference {
    return python.reference({
      name:
        "FunctionCallChatMessageContentValue" +
        (this.isRequestType ? "Request" : ""),
      modulePath: VELLUM_CLIENT_MODULE_PATH,
    });
  }

<<<<<<< HEAD
  private getAudioChatMessageContentRef(): python.Reference {
    return python.reference({
      name: "AudioChatMessageContent" + (this.isRequestType ? "Request" : ""),
=======
  private getImageChatMessageContentRef(): python.Reference {
    return python.reference({
      name: "ImageChatMessageContent" + (this.isRequestType ? "Request" : ""),
>>>>>>> c287dc81
      modulePath: VELLUM_CLIENT_MODULE_PATH,
    });
  }

  public write(writer: Writer): void {
    const contentType = this.chatMessageContent.type;

    if (contentType === "STRING") {
      const stringContentValue = this.chatMessageContent.value;

      const stringChatMessageContentRequestRef =
        this.getStringChatMessageContentRef();
      stringChatMessageContentRequestRef.write(writer);
      writer.write(`(value="${stringContentValue}")`);
      return;
    }

    if (contentType === "FUNCTION_CALL") {
      const functionCallChatMessageContentValue = this.chatMessageContent.value;

      const functionCallChatMessageContentValueArgs: MethodArgument[] = [];

      if (functionCallChatMessageContentValue.id !== undefined) {
        functionCallChatMessageContentValueArgs.push(
          new MethodArgument({
            name: "id",
            value: python.TypeInstantiation.str(
              functionCallChatMessageContentValue.id
            ),
          })
        );
      }

      functionCallChatMessageContentValueArgs.push(
        new MethodArgument({
          name: "name",
          value: python.TypeInstantiation.str(
            functionCallChatMessageContentValue.name
          ),
        })
      );

      if (functionCallChatMessageContentValue.arguments !== undefined) {
        functionCallChatMessageContentValueArgs.push(
          new MethodArgument({
            name: "arguments",
            value: new Json(functionCallChatMessageContentValue.arguments),
          })
        );
      }

      const functionCallChatMessageContentValueRequestRef =
        this.getFunctionCallChatMessageContentValueRef();

      const functionCallChatMessageContentValueInstance =
        python.instantiateClass({
          classReference: functionCallChatMessageContentValueRequestRef,
          arguments_: functionCallChatMessageContentValueArgs,
        });

      const functionCallChatMessageContentRequestRef =
        this.getFunctionCallChatMessageContentRef();

      const functionCallChatMessageContentRequestInstance =
        python.instantiateClass({
          classReference: functionCallChatMessageContentRequestRef,
          arguments_: [
            new MethodArgument({
              name: "value",
              value: functionCallChatMessageContentValueInstance,
            }),
          ],
        });

      functionCallChatMessageContentRequestInstance.write(writer);
      return;
    }

    if (contentType === "ARRAY") {
      // TODO: Implement array types and call this recursively
      //    https://app.shortcut.com/vellum/story/4937/flesh-out-codegen-for-all-chat-message-content-types
      throw new Error("Unhandled type: ARRAY");
    }

    if (contentType === "IMAGE") {
      const imageContentValue = this.chatMessageContent.value;

      const imageChatMessageContentRequestRef =
        this.getImageChatMessageContentRef();

      const arguments_ = [
        python.methodArgument({
          name: "src",
          value: python.TypeInstantiation.str(imageContentValue.src),
        }),
      ];

      if (!isNil(imageContentValue.metadata)) {
        const metadataJson = new Json(imageContentValue.metadata);
        this.inheritReferences(metadataJson);
        arguments_.push(
          python.methodArgument({
            name: "metadata",
            value: metadataJson,
          })
        );
      }

      const instance = python.instantiateClass({
        classReference: imageChatMessageContentRequestRef,
        arguments_: arguments_,
      });
      this.inheritReferences(instance);
      instance.write(writer);
      return;
    }

    if (contentType === "AUDIO") {
      const audioContentValue = this.chatMessageContent.value;

      const audioChatMessageContentRequestRef =
        this.getAudioChatMessageContentRef();

      const arguments_ = [
        python.methodArgument({
          name: "src",
          value: python.TypeInstantiation.str(audioContentValue.src),
        }),
      ];

      if (!isNil(audioContentValue.metadata)) {
        arguments_.push(
          python.methodArgument({
            name: "metadata",
            value: new Json(audioContentValue.metadata),
          })
        );
      }

      python
        .instantiateClass({
          classReference: audioChatMessageContentRequestRef,
          arguments_: arguments_,
        })
        .write(writer);
      return;
    }

    assertUnreachable(contentType);
  }
}<|MERGE_RESOLUTION|>--- conflicted
+++ resolved
@@ -81,15 +81,16 @@
     });
   }
 
-<<<<<<< HEAD
   private getAudioChatMessageContentRef(): python.Reference {
     return python.reference({
       name: "AudioChatMessageContent" + (this.isRequestType ? "Request" : ""),
-=======
+      modulePath: VELLUM_CLIENT_MODULE_PATH,
+    });
+  }
+
   private getImageChatMessageContentRef(): python.Reference {
     return python.reference({
       name: "ImageChatMessageContent" + (this.isRequestType ? "Request" : ""),
->>>>>>> c287dc81
       modulePath: VELLUM_CLIENT_MODULE_PATH,
     });
   }
