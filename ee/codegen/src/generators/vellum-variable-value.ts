--- conflicted
+++ resolved
@@ -4,12 +4,9 @@
 import { isNil } from "lodash";
 import {
   ChatMessageRequest,
-<<<<<<< HEAD
   FunctionCall,
-=======
   SearchResult,
   VellumAudio,
->>>>>>> 7f33877a
   VellumError,
   VellumImage,
   VellumValue as VellumVariableValueType,
@@ -223,17 +220,47 @@
   }
 }
 
-<<<<<<< HEAD
+class AudioVellumValue extends AstNode {
+  private value: VellumAudio;
+
+  public constructor(value: VellumAudio) {
+    super();
+    this.value = value;
+  }
+
+  public write(writer: Writer): void {
+    const arguments_ = [
+      python.methodArgument({
+        name: "src",
+        value: python.TypeInstantiation.str(this.value.src),
+      }),
+    ];
+
+    if (!isNil(this.value.metadata)) {
+      arguments_.push(
+        python.methodArgument({
+          name: "metadata",
+          value: new Json(this.value.metadata),
+        })
+      );
+    }
+
+    python
+      .instantiateClass({
+        classReference: python.reference({
+          name: "VellumAudio",
+          modulePath: VELLUM_CLIENT_MODULE_PATH,
+        }),
+        arguments_: arguments_,
+      })
+      .write(writer);
+  }
+}
+
 class FunctionCallVellumValue extends AstNode {
   private value: FunctionCall;
 
   public constructor(value: FunctionCall) {
-=======
-class AudioVellumValue extends AstNode {
-  private value: VellumAudio;
-
-  public constructor(value: VellumAudio) {
->>>>>>> 7f33877a
     super();
     this.value = value;
   }
@@ -241,7 +268,6 @@
   public write(writer: Writer): void {
     const arguments_ = [
       python.methodArgument({
-<<<<<<< HEAD
         name: "arguments",
         value: new Json(this.value.arguments),
       }),
@@ -265,18 +291,6 @@
         python.methodArgument({
           name: "state",
           value: python.TypeInstantiation.str(this.value.state),
-=======
-        name: "src",
-        value: python.TypeInstantiation.str(this.value.src),
-      }),
-    ];
-
-    if (!isNil(this.value.metadata)) {
-      arguments_.push(
-        python.methodArgument({
-          name: "metadata",
-          value: new Json(this.value.metadata),
->>>>>>> 7f33877a
         })
       );
     }
@@ -284,11 +298,7 @@
     python
       .instantiateClass({
         classReference: python.reference({
-<<<<<<< HEAD
           name: "FunctionCall",
-=======
-          name: "VellumAudio",
->>>>>>> 7f33877a
           modulePath: VELLUM_CLIENT_MODULE_PATH,
         }),
         arguments_: arguments_,
@@ -297,8 +307,6 @@
   }
 }
 
-<<<<<<< HEAD
-=======
 class SearchResultsVellumValue extends AstNode {
   private value: SearchResult[];
 
@@ -355,7 +363,6 @@
   }
 }
 
->>>>>>> 7f33877a
 export namespace VellumValue {
   export type Args = {
     vellumValue: VellumVariableValueType;
@@ -396,25 +403,18 @@
       case "IMAGE":
         this.astNode = new ImageVellumValue(vellumValue.value);
         break;
-<<<<<<< HEAD
+      case "AUDIO":
+        this.astNode = new AudioVellumValue(vellumValue.value);
+        break;
+      case "SEARCH_RESULTS":
+        this.astNode = new SearchResultsVellumValue(vellumValue.value);
+        break;
       case "FUNCTION_CALL":
         this.astNode = new FunctionCallVellumValue(vellumValue.value);
         break;
       // TODO: Handle other vellum variable types
       // https://app.shortcut.com/vellum/story/5661
-      case "AUDIO":
-      case "SEARCH_RESULTS":
-=======
-      case "AUDIO":
-        this.astNode = new AudioVellumValue(vellumValue.value);
-        break;
-      case "SEARCH_RESULTS":
-        this.astNode = new SearchResultsVellumValue(vellumValue.value);
-        break;
-      // TODO: Handle other vellum variable types
-      // https://app.shortcut.com/vellum/story/5661
-      case "FUNCTION_CALL":
->>>>>>> 7f33877a
+
       case "ARRAY":
         throw new Error(`Unknown vellum value type: ${vellumValue.type}`);
       default:
