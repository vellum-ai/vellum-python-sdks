import { mkdir, writeFile } from "fs/promises";
import { join } from "path";

import { python } from "@fern-api/python-ast";
import { Field } from "@fern-api/python-ast/Field";
import { AstNode } from "@fern-api/python-ast/core/AstNode";
import {
  PromptBlock as PromptBlockSerializer,
  PromptParameters as PromptParametersSerializer,
} from "vellum-ai/serialization";

import {
  GENERATED_WORKFLOW_MODULE_NAME,
  OUTPUTS_CLASS_NAME,
  VELLUM_WORKFLOW_DEFINITION_PATH,
} from "src/constants";
import { GenericNodeContext } from "src/context/node-context/generic-node";
import { PromptBlock as PromptBlockType } from "src/generators/base-prompt-block";
import { NodeDefinitionGenerationError } from "src/generators/errors";
import { InitFile } from "src/generators/init-file";
import { NodeOutputs } from "src/generators/node-outputs";
import { BaseNode } from "src/generators/nodes/bases/base";
import { AttributeType, NODE_ATTRIBUTES } from "src/generators/nodes/constants";
import { PromptBlock } from "src/generators/prompt-block";
import { PromptParameters } from "src/generators/prompt-parameters-request";
import { WorkflowValueDescriptor } from "src/generators/workflow-value-descriptor";
import { WorkflowProjectGenerator } from "src/project";
import { WorkflowVersionExecConfigSerializer } from "src/serializers/vellum";
import {
  ComposioToolFunctionArgs,
  FunctionArgs,
  GenericNode as GenericNodeType,
  InlineWorkflowFunctionArgs,
  MCPServerFunctionArgs,
  WorkflowDeploymentFunctionArgs,
  WorkflowRawData,
  WorkflowVersionExecConfig,
} from "src/types/vellum";
import {
  createPythonClassName,
  toPythonSafeSnakeCase,
  toValidPythonIdentifier,
} from "src/utils/casing";

export class GenericNode extends BaseNode<GenericNodeType, GenericNodeContext> {
  private functionsToGenerate: Array<{
    functionName: string;
    content: string;
  }> = [];

  private inlineWorkflowsToGenerate: Array<{
    functionName: string;
    workflowProject: WorkflowProjectGenerator;
  }> = [];

  private nodeAttributes: AstNode[] = [];

  // True for node that has additional assets generated from attributes like functions or subworkflows
  private isNestedNode: boolean = false;

  constructor(args: BaseNode.Args<GenericNodeType, GenericNodeContext>) {
    super(args);

    this.nodeAttributes = this.generateNodeAttributes();
  }

  private generateNodeAttributes(): AstNode[] {
    const nodeAttributes = NODE_ATTRIBUTES[this.nodeData.base.name] ?? {};

    const nodeAttributesStatements: AstNode[] = [];

    this.nodeData.attributes.forEach((attribute) => {
      const attributeConfig = nodeAttributes[attribute.name];
      switch (attributeConfig?.type) {
        case AttributeType.Functions: {
          this.isNestedNode = true;
          const value = attribute.value;

          if (
            value?.type === "CONSTANT_VALUE" &&
            value.value?.type === "JSON" &&
            Array.isArray(value.value.value)
          ) {
            const functions: Array<
              | FunctionArgs
              | InlineWorkflowFunctionArgs
              | WorkflowDeploymentFunctionArgs
              | ComposioToolFunctionArgs
              | MCPServerFunctionArgs
            > = value.value.value;

            const codeExecutionFunctions: FunctionArgs[] = [];
            const inlineWorkflowFunctions: InlineWorkflowFunctionArgs[] = [];
            const deploymentWorkflowFunctions: WorkflowDeploymentFunctionArgs[] =
              [];
            const functionReferences: python.AstNode[] = [];

            functions.forEach((f) => {
              switch (f.type) {
                case "CODE_EXECUTION": {
                  codeExecutionFunctions.push(f as FunctionArgs);
<<<<<<< HEAD
                  if (f.name) {
                    const snakeName = toPythonSafeSnakeCase(f.name);
                    // Use toValidPythonIdentifier to ensure the name is safe for Python references
                    // but preserve original casing when possible (see APO-1372)
                    const safeName = toValidPythonIdentifier(f.name);
                    functionReferences.push(
                      python.reference({
                        name: safeName, // Use safe Python identifier that preserves original casing
                        modulePath: [`.${snakeName}`], // Import from snake_case module
                      })
                    );
                  }
=======
                  const snakeName = toPythonSafeSnakeCase(f.name);
                  functionReferences.push(
                    python.reference({
                      name: snakeName,
                      modulePath: [`.${snakeName}`],
                    })
                  );
>>>>>>> 7c288491
                  break;
                }
                case "INLINE_WORKFLOW": {
                  const rawExecConfig =
                    f.exec_config as unknown as WorkflowVersionExecConfigSerializer.Raw;
                  const workflowVersionExecConfigResult =
                    WorkflowVersionExecConfigSerializer.parse(rawExecConfig, {
                      allowUnrecognizedUnionMembers: true,
                      allowUnrecognizedEnumValues: true,
                      unrecognizedObjectKeys: "strip",
                    });
                  if (!workflowVersionExecConfigResult.ok) {
                    this.workflowContext.addError(
                      new NodeDefinitionGenerationError(
                        `Failed to parse WorkflowVersionExecConfig: ${JSON.stringify(
                          workflowVersionExecConfigResult.errors
                        )}`,
                        "WARNING"
                      )
                    );
                  } else {
                    const workflowVersionExecConfig: WorkflowVersionExecConfig =
                      workflowVersionExecConfigResult.value;
                    const workflow: InlineWorkflowFunctionArgs = {
                      type: "INLINE_WORKFLOW",
                      name: f.name,
                      description: f.description,
                      exec_config: workflowVersionExecConfig,
                    };
                    inlineWorkflowFunctions.push(workflow);

                    const workflowName =
                      this.getInlineWorkflowFunctionName(workflow);
                    if (workflowName) {
                      const nestedProject =
                        this.getNestedWorkflowProject(workflow);
                      const workflowClassName =
                        nestedProject.workflowContext.workflowClassName;
                      functionReferences.push(
                        python.reference({
                          name: workflowClassName,
                          modulePath: [
                            `.${workflowName}`,
                            GENERATED_WORKFLOW_MODULE_NAME,
                          ],
                        })
                      );
                    }
                  }
                  break;
                }
                case "WORKFLOW_DEPLOYMENT": {
                  const workflowDeployment: WorkflowDeploymentFunctionArgs = {
                    type: "WORKFLOW_DEPLOYMENT",
                    name: f.name,
                    description: f.description,
                    deployment: f.deployment,
                    release_tag: f.release_tag,
                  };
                  deploymentWorkflowFunctions.push(workflowDeployment);
                  const workflowDeploymentName = workflowDeployment.deployment;
                  const args = [
                    python.methodArgument({
                      name: "deployment",
                      value: python.TypeInstantiation.str(
                        workflowDeploymentName
                      ),
                    }),
                  ];

                  if (f.release_tag !== null) {
                    args.push(
                      python.methodArgument({
                        name: "release_tag",
                        value: python.TypeInstantiation.str(f.release_tag),
                      })
                    );
                  }

                  functionReferences.push(
                    python.instantiateClass({
                      classReference: python.reference({
                        name: "DeploymentDefinition",
                        modulePath: [
                          "vellum",
                          "workflows",
                          "types",
                          "definition",
                        ],
                      }),
                      arguments_: args,
                    })
                  );
                  break;
                }
                case "COMPOSIO": {
                  const composioTool = f as ComposioToolFunctionArgs;

                  // Validate required fields and provide fallbacks for missing fields
                  // Frontend sends integration_name and tool_slug, but backend sends toolkit and action
                  const toolkit =
                    composioTool.integration_name ||
                    composioTool.toolkit ||
                    "UNKNOWN";
                  const action =
                    composioTool.tool_slug || composioTool.action || "UNKNOWN";
                  const description = composioTool.description || "UNKNOWN";

                  const args = [
                    python.methodArgument({
                      name: "toolkit",
                      value: python.TypeInstantiation.str(toolkit),
                    }),
                    python.methodArgument({
                      name: "action",
                      value: python.TypeInstantiation.str(action),
                    }),
                    python.methodArgument({
                      name: "description",
                      value: python.TypeInstantiation.str(description),
                    }),
                  ];

                  if (composioTool.user_id != null) {
                    args.push(
                      python.methodArgument({
                        name: "user_id",
                        value: python.TypeInstantiation.str(
                          composioTool.user_id
                        ),
                      })
                    );
                  }

                  functionReferences.push(
                    python.instantiateClass({
                      classReference: python.reference({
                        name: "ComposioToolDefinition",
                        modulePath: VELLUM_WORKFLOW_DEFINITION_PATH,
                      }),
                      arguments_: args,
                    })
                  );
                  break;
                }
                case "MCP_SERVER": {
                  const mcpServerFunction = f as MCPServerFunctionArgs;

                  const arguments_: python.MethodArgument[] = [
                    python.methodArgument({
                      name: "name",
                      value: python.TypeInstantiation.str(
                        mcpServerFunction.name
                      ),
                    }),
                    python.methodArgument({
                      name: "url",
                      value: python.TypeInstantiation.str(
                        mcpServerFunction.url
                      ),
                    }),
                  ];

                  if (mcpServerFunction.authorization_type) {
                    arguments_.push(
                      python.methodArgument({
                        name: "authorization_type",
                        value: python.reference({
                          name: "AuthorizationType",
                          modulePath: [
                            ...this.workflowContext.sdkModulePathNames
                              .WORKFLOWS_MODULE_PATH,
                            "constants",
                          ],
                          attribute: [mcpServerFunction.authorization_type],
                        }),
                      })
                    );
                  }

                  if (
                    mcpServerFunction.authorization_type === "BEARER_TOKEN" &&
                    mcpServerFunction.bearer_token_value
                  ) {
                    arguments_.push(
                      python.methodArgument({
                        name: "bearer_token_value",
                        value: new WorkflowValueDescriptor({
                          workflowValueDescriptor: {
                            type: "ENVIRONMENT_VARIABLE",
                            environmentVariable:
                              mcpServerFunction.bearer_token_value,
                          },
                          nodeContext: this.nodeContext,
                          workflowContext: this.workflowContext,
                        }),
                      })
                    );
                  }

                  if (
                    mcpServerFunction.authorization_type === "API_KEY" &&
                    mcpServerFunction.api_key_header_key
                  ) {
                    arguments_.push(
                      python.methodArgument({
                        name: "api_key_header_key",
                        value: python.TypeInstantiation.str(
                          mcpServerFunction.api_key_header_key
                        ),
                      })
                    );
                  }

                  if (
                    mcpServerFunction.authorization_type === "API_KEY" &&
                    mcpServerFunction.api_key_header_value
                  ) {
                    arguments_.push(
                      python.methodArgument({
                        name: "api_key_header_value",
                        value: new WorkflowValueDescriptor({
                          workflowValueDescriptor: {
                            type: "ENVIRONMENT_VARIABLE",
                            environmentVariable:
                              mcpServerFunction.api_key_header_value,
                          },
                          nodeContext: this.nodeContext,
                          workflowContext: this.workflowContext,
                        }),
                      })
                    );
                  }

                  functionReferences.push(
                    python.instantiateClass({
                      classReference: python.reference({
                        name: "MCPServer",
                        modulePath: VELLUM_WORKFLOW_DEFINITION_PATH,
                      }),
                      arguments_,
                    })
                  );
                  break;
                }

                default:
                  this.workflowContext.addError(
                    new NodeDefinitionGenerationError(
                      `Unsupported function type: ${JSON.stringify(
                        f
                      )}. Only CODE_EXECUTION, INLINE_WORKFLOW, WORKFLOW_DEPLOYMENT, and COMPOSIO are supported.`,
                      "WARNING"
                    )
                  );
              }
            });

            if (codeExecutionFunctions.length > 0) {
              this.generateFunctionFile(codeExecutionFunctions);
            }

            if (inlineWorkflowFunctions.length > 0) {
              this.generateInlineWorkflowFiles(inlineWorkflowFunctions);
            }

            nodeAttributesStatements.push(
              python.field({
                name: attribute.name,
                initializer: python.TypeInstantiation.list(functionReferences),
              })
            );
          }
          break;
        }
        case AttributeType.PromptBlocks: {
          const blocks = attribute.value;

          if (
            blocks &&
            blocks.type === "CONSTANT_VALUE" &&
            blocks.value?.type === "JSON"
          ) {
            const rawBlocks = blocks.value.value as PromptBlockSerializer.Raw[];
            const deserializedBlocks: PromptBlockType[] = [];

            rawBlocks.forEach((block, index) => {
              const parseResult = PromptBlockSerializer.parse(block, {
                unrecognizedObjectKeys: "strip",
              });
              if (parseResult.ok) {
                // TODO: Remove `as` once other types of blocks are supported
                deserializedBlocks.push(parseResult.value as PromptBlockType);
              } else {
                this.workflowContext.addError(
                  new NodeDefinitionGenerationError(
                    `Failed to parse block at index ${index}: ${JSON.stringify(
                      parseResult.errors
                    )}`,
                    "WARNING"
                  )
                );
              }
            });

            // Build the mapping from input variable ID to key from prompt_inputs attribute
            const inputVariableNameById: Record<string, string> = {};
            const promptInputsAttr = this.nodeData.attributes.find(
              (attr) => attr.name === "prompt_inputs"
            );
            if (
              promptInputsAttr &&
              promptInputsAttr.value?.type === "DICTIONARY_REFERENCE" &&
              promptInputsAttr.value.entries
            ) {
              for (const entry of promptInputsAttr.value.entries) {
                if (entry.id && entry.key) {
                  inputVariableNameById[entry.id] = entry.key;
                }
              }
            }

            nodeAttributesStatements.push(
              python.field({
                name: attribute.name,
                initializer: python.TypeInstantiation.list(
                  deserializedBlocks.map((block) => {
                    return new PromptBlock({
                      workflowContext: this.workflowContext,
                      promptBlock: block,
                      inputVariableNameById: inputVariableNameById,
                    });
                  }),
                  {
                    endWithComma: true,
                  }
                ),
              })
            );
          }
          break;
        }
        case AttributeType.Parameters: {
          if (
            attribute.value &&
            attribute.value.type === "CONSTANT_VALUE" &&
            attribute.value.value?.type === "JSON"
          ) {
            const parseResult = PromptParametersSerializer.parse(
              attribute.value.value.value
            );
            if (!parseResult.ok) {
              this.workflowContext.addError(
                new NodeDefinitionGenerationError(
                  `Failed to parse parameters attribute: ${JSON.stringify(
                    parseResult.errors
                  )}`,
                  "WARNING"
                )
              );
              break;
            }
            const promptParameters = parseResult.value;
            nodeAttributesStatements.push(
              python.field({
                name: "parameters",
                initializer: new PromptParameters({
                  promptParametersRequest: promptParameters,
                }),
              })
            );
          }
          break;
        }
        default:
          nodeAttributesStatements.push(
            python.field({
              name: toPythonSafeSnakeCase(attribute.name),
              initializer: new WorkflowValueDescriptor({
                nodeContext: this.nodeContext,
                workflowValueDescriptor: attribute.value,
                workflowContext: this.workflowContext,
              }),
            })
          );
      }
    });

    return nodeAttributesStatements;
  }

  getInnerWorkflowData(workflow: InlineWorkflowFunctionArgs): WorkflowRawData {
    return workflow.exec_config.workflowRawData;
  }

  private getNestedWorkflowProject(
    workflow: InlineWorkflowFunctionArgs
  ): WorkflowProjectGenerator {
    const workflowName = this.getInlineWorkflowFunctionName(workflow);

    const nestedWorkflowLabel = workflowName;
    const nestedWorkflowClassName = createPythonClassName(nestedWorkflowLabel);
    const nestedWorkflowContext =
      this.workflowContext.createNestedWorkflowContext({
        parentNode: this,
        workflowClassName: nestedWorkflowClassName,
        workflowClassDescription: workflow.description,
        workflowRawData: workflow.exec_config.workflowRawData,
        classNames: this.workflowContext.classNames,
        nestedWorkflowModuleName: workflowName,
      });

    return new WorkflowProjectGenerator({
      workflowVersionExecConfig: {
        workflowRawData: workflow.exec_config.workflowRawData,
        inputVariables: workflow.exec_config.inputVariables,
        stateVariables: [],
        outputVariables: workflow.exec_config.outputVariables,
      },
      moduleName: nestedWorkflowContext.moduleName,
      workflowContext: nestedWorkflowContext,
    });
  }

  private getInlineWorkflowFunctionName(
    workflow: InlineWorkflowFunctionArgs
  ): string {
    if (workflow.name) {
      return toPythonSafeSnakeCase(workflow.name);
    }
    const definition = workflow.exec_config.workflowRawData.definition;
    if (definition?.name) {
      return toPythonSafeSnakeCase(definition.name);
    }
    this.workflowContext.addError(
      new NodeDefinitionGenerationError(
        "Workflow definition name is required for inline workflows",
        "WARNING"
      )
    );
    return "inline_workflow_function";
  }

  private generateInlineWorkflowFiles(
    inlineWorkflows: InlineWorkflowFunctionArgs[]
  ): void {
    inlineWorkflows.forEach((workflow) => {
      const nestedWorkflowProject = this.getNestedWorkflowProject(workflow);

      this.inlineWorkflowsToGenerate.push({
        functionName: this.getInlineWorkflowFunctionName(workflow),
        workflowProject: nestedWorkflowProject,
      });
    });
  }

  getNodeDecorators(): python.Decorator[] | undefined {
    if (!this.nodeData.adornments) {
      return [];
    }
    return this.nodeData.adornments.map((adornment) =>
      python.decorator({
        callable: python.invokeMethod({
          methodReference: python.reference({
            name: adornment.base.name,
            attribute: ["wrap"],
            modulePath: adornment.base.module,
          }),
          arguments_: adornment.attributes.map((attr) =>
            python.methodArgument({
              name: attr.name,
              value: new WorkflowValueDescriptor({
                workflowValueDescriptor: attr.value,
                nodeContext: this.nodeContext,
                workflowContext: this.workflowContext,
                iterableConfig: { endWithComma: false },
              }),
            })
          ),
        }),
      })
    );
  }

  getNodeClassBodyStatements(): AstNode[] {
    const statements: AstNode[] = [];

    statements.push(...this.nodeAttributes);

    if (this.nodeData.outputs.length > 0) {
      statements.push(
        new NodeOutputs({
          nodeOutputs: this.nodeData.outputs,
          nodeContext: this.nodeContext,
          workflowContext: this.workflowContext,
        })
      );
    }

    return statements;
  }

  getNodeDisplayClassBodyStatements(): AstNode[] {
    const statements: AstNode[] = [];
    return statements;
  }

  protected getOutputDisplay(): Field | undefined {
    if (!this.nodeData.outputs || this.nodeData.outputs.length === 0) {
      return undefined;
    }

    const outputDisplayEntries = this.nodeData.outputs.map((output) => ({
      key: python.reference({
        name: this.nodeContext.nodeClassName,
        modulePath: this.nodeContext.nodeModulePath,
        attribute: [OUTPUTS_CLASS_NAME, output.name],
      }),
      value: python.instantiateClass({
        classReference: python.reference({
          name: "NodeOutputDisplay",
          modulePath:
            this.workflowContext.sdkModulePathNames
              .NODE_DISPLAY_TYPES_MODULE_PATH,
        }),
        arguments_: [
          python.methodArgument({
            name: "id",
            value: python.TypeInstantiation.uuid(output.id),
          }),
          python.methodArgument({
            name: "name",
            value: python.TypeInstantiation.str(output.name),
          }),
        ],
      }),
    }));

    return python.field({
      name: "output_display",
      initializer: python.TypeInstantiation.dict(outputDisplayEntries),
    });
  }

  protected getErrorOutputId(): string | undefined {
    return undefined;
  }

  private getModulePath(): string[] {
    return this.nodeContext.nodeModulePath;
  }

  private isExcludedModulePath(): boolean {
    const baseModulePath = this.nodeData.base?.module;
    if (!baseModulePath) {
      return false;
    }

    return [
      this.workflowContext.sdkModulePathNames.CORE_NODES_MODULE_PATH,
      this.workflowContext.sdkModulePathNames.DISPLAYABLE_NODES_MODULE_PATH,
      this.workflowContext.sdkModulePathNames.EXPERIMENTAL_NODES_MODULE_PATH,
    ].some((excludedPath) =>
      excludedPath.every((part, index) => baseModulePath[index] === part)
    );
  }

  private async generateFunctionFile(
    functions: Array<FunctionArgs>
  ): Promise<void> {
    functions.forEach((f) => {
      this.functionsToGenerate.push({
        functionName: f.name,
        content: f.src,
      });
    });
  }

  public async persist(): Promise<void> {
    // Exclude nodes in the core, displayable, or experimental modules
    if (!this.isExcludedModulePath()) {
      const modulePath = this.getModulePath();
      const rootModulePath = this.workflowContext.getRootModulePath();

      // Build the full relative path from the module path
      // We are excluding the root module path since we need the
      // relative path from the root module
      const relativePath = `${modulePath
        .slice(rootModulePath.length - 1)
        .join("/")}.py`;

      this.workflowContext.addPythonCodeMergeableNodeFile(relativePath);
    }

    if (this.isNestedNode) {
      // Create __init__.py for node implementation
      const nodeInitFile = new InitFile({
        workflowContext: this.workflowContext,
        modulePath: this.nodeContext.nodeModulePath,
        statements: [this.generateNodeClass()],
      });

      // Create __init__.py for node display
      // We need to import nodes from those nested workflows to register the display classes
      const nestedImports: python.StarImport[] = [];
      this.inlineWorkflowsToGenerate.forEach((workflowFile) => {
        const workflowName = workflowFile.functionName;
        nestedImports.push(
          python.starImport({
            modulePath: [`.${workflowName}`, "nodes"],
          })
        );
      });

      const displayInitFile = new InitFile({
        workflowContext: this.workflowContext,
        modulePath: this.nodeContext.nodeDisplayModulePath,
        statements: this.generateNodeDisplayClasses(),
        imports: nestedImports.length > 0 ? nestedImports : undefined,
      });

      await Promise.all([
        nodeInitFile.persist(),
        displayInitFile.persist(),
        this.generateFunctionFiles(),
        this.generateInlineWorkflowProjects(),
      ]);
    } else {
      await super.persist();
    }
  }

  private async generateFunctionFiles(): Promise<void> {
    const absolutePath = this.workflowContext.absolutePathToOutputDirectory;
    const basePath = this.nodeContext.nodeModulePath.join("/");

    const nodeDir = join(absolutePath, basePath);
    await mkdir(nodeDir, { recursive: true });

    await Promise.all(
      this.functionsToGenerate.map(async (funcFile) => {
        const fileName = `${toPythonSafeSnakeCase(funcFile.functionName)}.py`;
        const filepath = join(nodeDir, fileName);

        await writeFile(filepath, funcFile.content);
      })
    );
  }

  private async generateInlineWorkflowProjects(): Promise<void> {
    // Generate nested workflow projects
    await Promise.all(
      this.inlineWorkflowsToGenerate.map(async (workflowFile) => {
        await workflowFile.workflowProject.generateCode();
      })
    );
  }
}<|MERGE_RESOLUTION|>--- conflicted
+++ resolved
@@ -99,7 +99,6 @@
               switch (f.type) {
                 case "CODE_EXECUTION": {
                   codeExecutionFunctions.push(f as FunctionArgs);
-<<<<<<< HEAD
                   if (f.name) {
                     const snakeName = toPythonSafeSnakeCase(f.name);
                     // Use toValidPythonIdentifier to ensure the name is safe for Python references
@@ -112,15 +111,6 @@
                       })
                     );
                   }
-=======
-                  const snakeName = toPythonSafeSnakeCase(f.name);
-                  functionReferences.push(
-                    python.reference({
-                      name: snakeName,
-                      modulePath: [`.${snakeName}`],
-                    })
-                  );
->>>>>>> 7c288491
                   break;
                 }
                 case "INLINE_WORKFLOW": {
