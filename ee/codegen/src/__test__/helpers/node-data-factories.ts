--- conflicted
+++ resolved
@@ -14,11 +14,8 @@
   GenericNode,
   SubworkflowNode,
   NoteNode,
-<<<<<<< HEAD
   ErrorNode,
-=======
   PromptTemplateBlock,
->>>>>>> f62ae8d5
 } from "src/types/vellum";
 
 export function entrypointNodeDataFactory(): EntrypointNode {
