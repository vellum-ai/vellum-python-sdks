import { Writer } from "@fern-api/python-ast/core/Writer";

import * as codegen from "src/codegen";

describe("VellumValue", () => {
  let writer: Writer;

  beforeEach(() => {
    writer = new Writer();
  });

  describe("STRING", () => {
    it("should write a STRING value correctly", async () => {
      const stringValue = codegen.vellumValue({
        vellumValue: {
          type: "STRING",
          value: "Hello, World!",
        },
      });
      stringValue.write(writer);
      expect(await writer.toStringFormatted()).toMatchSnapshot();
    });
  });

  describe("NUMBER", () => {
    it("should write a NUMBER value correctly", async () => {
      const numberValue = codegen.vellumValue({
        vellumValue: {
          type: "NUMBER",
          value: 42,
        },
      });
      numberValue.write(writer);
      expect(await writer.toStringFormatted()).toMatchSnapshot();
    });
  });

  describe("CHAT_HISTORY", () => {
    it("should write a CHAT_HISTORY value with just text", async () => {
      const chatHistoryValue = codegen.vellumValue({
        vellumValue: {
          type: "CHAT_HISTORY",
          value: [
            {
              role: "USER",
              text: "Hello, AI!",
            },
          ],
        },
      });
      chatHistoryValue.write(writer);
      expect(await writer.toString()).toMatchSnapshot();
    });

    it("should write a CHAT_HISTORY value with a string content", async () => {
      const chatHistoryValue = codegen.vellumValue({
        vellumValue: {
          type: "CHAT_HISTORY",
          value: [
            {
              role: "USER",
              content: { type: "STRING", value: "Hello, AI!" },
            },
          ],
        },
      });
      chatHistoryValue.write(writer);
      expect(await writer.toString()).toMatchSnapshot();
    });
  });

  describe.skip("SEARCH_RESULTS", () => {
    it("should write a SEARCH_RESULTS value correctly", async () => {
      const searchResultsValue = codegen.vellumValue({
        vellumValue: {
          type: "SEARCH_RESULTS",
          value: [],
        },
      });
      searchResultsValue.write(writer);
      expect(await writer.toStringFormatted()).toMatchSnapshot();
    });
  });

  describe("JSON", () => {
    it("should write a JSON value correctly", async () => {
      const jsonValue = codegen.vellumValue({
        vellumValue: {
          type: "JSON",
          value: {
            key: "value",
            nested: { array: [1, 2, 3] },
          },
        },
      });
      jsonValue.write(writer);
      expect(await writer.toStringFormatted()).toMatchSnapshot();
    });
  });

  describe("ERROR", () => {
    it("should write a ERROR value correctly", async () => {
      const errorValue = codegen.vellumValue({
        vellumValue: {
          type: "ERROR",
          value: {
            message: "This is an error!",
            code: "INTERNAL_SERVER_ERROR",
          },
        },
      });
      errorValue.write(writer);
      expect(await writer.toStringFormatted()).toMatchSnapshot();
    });
  });

  describe("IMAGE", () => {
    it("should write a IMAGE value correctly", async () => {
      const imageValue = codegen.vellumValue({
        vellumValue: {
          type: "IMAGE",
          value: {
            src: "https://example.com/image.png",
          },
        },
      });
      imageValue.write(writer);
      expect(await writer.toStringFormatted()).toMatchSnapshot();
    });
  });

<<<<<<< HEAD
  describe("ARRAY", () => {
    it("should write a ARRAY value correctly", async () => {
      const arrayValue = codegen.vellumValue({
        vellumValue: {
          type: "ARRAY",
          value: [
            { type: "STRING", value: "Hello, World!" },
            { type: "NUMBER", value: 42 },
          ],
        },
      });
      arrayValue.write(writer);
=======
  describe("AUDIO", () => {
    it("should write a AUDIO value correctly", async () => {
      const audioValue = codegen.vellumValue({
        vellumValue: {
          type: "AUDIO",
          value: {
            src: "https://example.com/audio.mp3",
          },
        },
      });
      audioValue.write(writer);
      expect(await writer.toStringFormatted()).toMatchSnapshot();
    });
  });

  describe("SEARCH_RESULTS", () => {
    it("should write a SEARCH_RESULTS value correctly", async () => {
      const searchResultsValue = codegen.vellumValue({
        vellumValue: {
          type: "SEARCH_RESULTS",
          value: [
            {
              text: "Hello, World!",
              score: 0.5,
              keywords: ["hello", "world"],
              document: {
                id: "123",
                label: "Example Document",
              },
            },
            {
              text: "Hello, AI!",
              score: 0.7,
              keywords: ["hello", "ai"],
              document: {
                id: "456",
                label: "Another Document",
              },
            },
          ],
        },
      });
      searchResultsValue.write(writer);
>>>>>>> 8a0f896f
      expect(await writer.toStringFormatted()).toMatchSnapshot();
    });
  });
});<|MERGE_RESOLUTION|>--- conflicted
+++ resolved
@@ -129,7 +129,6 @@
     });
   });
 
-<<<<<<< HEAD
   describe("ARRAY", () => {
     it("should write a ARRAY value correctly", async () => {
       const arrayValue = codegen.vellumValue({
@@ -142,7 +141,10 @@
         },
       });
       arrayValue.write(writer);
-=======
+      expect(await writer.toStringFormatted()).toMatchSnapshot();
+    });
+  });
+
   describe("AUDIO", () => {
     it("should write a AUDIO value correctly", async () => {
       const audioValue = codegen.vellumValue({
@@ -186,7 +188,6 @@
         },
       });
       searchResultsValue.write(writer);
->>>>>>> 8a0f896f
       expect(await writer.toStringFormatted()).toMatchSnapshot();
     });
   });
