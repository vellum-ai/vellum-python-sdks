from typing import Any, Generic, TypeVar

from vellum.workflows.descriptors.base import BaseDescriptor
from vellum.workflows.expressions.and_ import AndExpression
from vellum.workflows.expressions.between import BetweenExpression
from vellum.workflows.expressions.is_not_null import IsNotNullExpression
from vellum.workflows.expressions.is_null import IsNullExpression
from vellum.workflows.expressions.not_between import NotBetweenExpression
from vellum.workflows.expressions.or_ import OrExpression
from vellum.workflows.nodes.bases.base import BaseNode
<<<<<<< HEAD
from vellum.workflows.references.execution_count import ExecutionCountReference
from vellum.workflows.references.output import OutputReference
from vellum.workflows.references.vellum_secret import VellumSecretReference
=======
>>>>>>> 45983f42
from vellum.workflows.references.workflow_input import WorkflowInputReference
from vellum.workflows.types.core import JsonArray, JsonObject
from vellum.workflows.utils.uuids import uuid4_from_hash
from vellum_ee.workflows.display.nodes.base_node_vellum_display import BaseNodeVellumDisplay
from vellum_ee.workflows.display.nodes.vellum.utils import convert_descriptor_to_operator
from vellum_ee.workflows.display.types import WorkflowDisplayContext
from vellum_ee.workflows.display.utils.vellum import primitive_to_vellum_value
from vellum_ee.workflows.display.vellum import GenericNodeDisplayData

_BaseNodeType = TypeVar("_BaseNodeType", bound=BaseNode)


class BaseNodeDisplay(BaseNodeVellumDisplay[_BaseNodeType], Generic[_BaseNodeType]):
    def serialize(self, display_context: WorkflowDisplayContext, **kwargs: Any) -> JsonObject:
        node = self._node
        node_id = self.node_id

        ports: JsonArray = []
        for idx, port in enumerate(node.Ports):
            id = str(uuid4_from_hash(f"{node_id}|{idx}"))

            if port._condition_type:
                ports.append(
                    {
                        "id": id,
                        "type": port._condition_type.value,
                        "expression": (
                            self.serialize_condition(display_context, port._condition) if port._condition else None
                        ),
                    }
                )
            else:
                ports.append(
                    {
                        "id": id,
                        "type": "DEFAULT",
                    }
                )

        return {
            "id": str(node_id),
            "label": node.__qualname__,
            "type": "GENERIC",
            "display_data": self.get_generic_node_display_data().dict(),
            "base": self.get_base().dict(),
            "definition": self.get_definition().dict(),
            "trigger": {
                "id": str(uuid4_from_hash(f"{node_id}|trigger")),
                "merge_behavior": node.Trigger.merge_behavior.value,
            },
            "ports": ports,
            "adornments": None,
            "attributes": [],
        }

    def get_generic_node_display_data(self) -> GenericNodeDisplayData:
        explicit_value = self._get_explicit_node_display_attr("display_data", GenericNodeDisplayData)
        return explicit_value if explicit_value else GenericNodeDisplayData()

    def serialize_condition(self, display_context: WorkflowDisplayContext, condition: BaseDescriptor) -> JsonObject:
        if isinstance(condition, (AndExpression, OrExpression)):
            return {}
        elif isinstance(condition, (IsNullExpression, IsNotNullExpression)):
            return {}
        elif isinstance(condition, (BetweenExpression, NotBetweenExpression)):
            return {}
        else:
            lhs = self.serialize_value(display_context, condition._lhs)  # type: ignore[attr-defined]
            rhs = self.serialize_value(display_context, condition._rhs)  # type: ignore[attr-defined]

            return {
                "type": "BINARY_EXPRESSION",
                "lhs": lhs,
                "operator": convert_descriptor_to_operator(condition),
                "rhs": rhs,
            }

    def serialize_value(self, display_context: WorkflowDisplayContext, value: BaseDescriptor) -> JsonObject:
        if isinstance(value, WorkflowInputReference):
            workflow_input_display = display_context.global_workflow_input_displays[value]
<<<<<<< HEAD

=======
>>>>>>> 45983f42
            return {
                "type": "WORKFLOW_INPUT",
                "input_variable_id": str(workflow_input_display.id),
            }

<<<<<<< HEAD
        if isinstance(value, OutputReference):
            upstream_node, output_display = display_context.global_node_output_displays[value]
            upstream_node_display = display_context.global_node_displays[upstream_node]

            return {
                "type": "NODE_OUTPUT",
                "node_id": str(upstream_node_display.node_id),
                "node_output_id": str(output_display.id),
            }

        if isinstance(value, VellumSecretReference):
            return {
                "type": "VELLUM_SECRET",
                "vellum_secret_name": value.name,
            }

        if isinstance(value, ExecutionCountReference):
            node_class_display = display_context.node_displays[value.node_class]

            return {
                "type": "EXECUTION_COUNTER",
                "node_id": str(node_class_display.node_id),
            }

=======
>>>>>>> 45983f42
        if not isinstance(value, BaseDescriptor):
            vellum_value = primitive_to_vellum_value(value)
            return {
                "type": "CONSTANT_VALUE",
                "value": vellum_value.dict(),
            }

        raise ValueError(f"Unsupported descriptor type: {value.__class__.__name__}")<|MERGE_RESOLUTION|>--- conflicted
+++ resolved
@@ -8,12 +8,9 @@
 from vellum.workflows.expressions.not_between import NotBetweenExpression
 from vellum.workflows.expressions.or_ import OrExpression
 from vellum.workflows.nodes.bases.base import BaseNode
-<<<<<<< HEAD
 from vellum.workflows.references.execution_count import ExecutionCountReference
 from vellum.workflows.references.output import OutputReference
 from vellum.workflows.references.vellum_secret import VellumSecretReference
-=======
->>>>>>> 45983f42
 from vellum.workflows.references.workflow_input import WorkflowInputReference
 from vellum.workflows.types.core import JsonArray, JsonObject
 from vellum.workflows.utils.uuids import uuid4_from_hash
@@ -94,16 +91,11 @@
     def serialize_value(self, display_context: WorkflowDisplayContext, value: BaseDescriptor) -> JsonObject:
         if isinstance(value, WorkflowInputReference):
             workflow_input_display = display_context.global_workflow_input_displays[value]
-<<<<<<< HEAD
-
-=======
->>>>>>> 45983f42
             return {
                 "type": "WORKFLOW_INPUT",
                 "input_variable_id": str(workflow_input_display.id),
             }
 
-<<<<<<< HEAD
         if isinstance(value, OutputReference):
             upstream_node, output_display = display_context.global_node_output_displays[value]
             upstream_node_display = display_context.global_node_displays[upstream_node]
@@ -128,8 +120,6 @@
                 "node_id": str(node_class_display.node_id),
             }
 
-=======
->>>>>>> 45983f42
         if not isinstance(value, BaseDescriptor):
             vellum_value = primitive_to_vellum_value(value)
             return {
